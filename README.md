--- conflicted
+++ resolved
@@ -360,50 +360,8 @@
 ```bash
 cd .. # Back to router root directory
 source .env
-<<<<<<< HEAD
 cargo run --release -- --key-file config/orchestrator.json --port 3000
 ```
-
-### Quick Test
-
-Run the full integration test with a single command:
-
-```bash
-./scripts/router_e2e_local.sh
-```
-
-This will:
-1. Set up the local blockchain environment
-2. Start all components (orchestrator + 3 contributors)  
-3. Wait for signature aggregation cycles
-4. Verify the counter contract was incremented at least twice
-5. Clean up all processes
-
-Expected runtime: ~5-7 minutes
-
-Check the Read me in scripts for more info and debugging
-
-### CI/CD Integration
-
-The integration test runs automatically on:
-- Pushes to `main` and `local-ci` branches
-- Pull requests to `main`
-
-View the workflow at `.github/workflows/integration-test.yml`
-
-### What the Test Validates
-
-The integration test confirms:
-- ✅ Local blockchain starts and contracts deploy successfully
-- ✅ All contributors connect and initialize properly  
-- ✅ Orchestrator coordinates signature aggregation cycles
-- ✅ BLS signatures are collected, aggregated, and verified
-- ✅ On-chain increment function is called when threshold is reached
-- ✅ Counter value increases by at least 2 within the test timeout
-
-This provides confidence that the core BLS signature aggregation protocol works correctly in an end-to-end scenario.
-
-For detailed documentation and troubleshooting, see `scripts/README.md`.
 
 ## Ingress Mode Setup
 
@@ -467,8 +425,4 @@
 - Please ensure code respects formatting and linting before pushing:
   - `cargo fmt --all -- --check`
   - `cargo clippy --all-targets --all-features -- -D warnings`
-- CI runs these checks on PRs; make sure they pass locally to avoid failures.
-=======
-cargo run --release -- --key-file commonware-avs-node/orchestrator.json --port 3000
-```
->>>>>>> bd6aedcb
+- CI runs these checks on PRs; make sure they pass locally to avoid failures.