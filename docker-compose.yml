services:
  ethereum:
    platform: linux/amd64
    image: ghcr.io/breadchaincoop/ethereum:dev
    env_file:
      - .env
    ports:
      - "8545:8545"
  
  eigenlayer:
    platform: linux/amd64
    image: ghcr.io/breadchaincoop/eigenlayer:dev
    depends_on:
      ethereum:
        condition: service_started
    env_file:
      - .env
    volumes:
      - ./config/.nodes:/root/.nodes
      - ./config/config.example.json:/bls-middleware/contracts/docker/eigenlayer/config.json
  
  signer:
    image: ghcr.io/layr-labs/cerberus:0.0.2
    platform: linux/amd64
    depends_on:
      eigenlayer:
        condition: service_completed_successfully
    ports:
      - "${CERBERUS_METRICS_PORT:-9081}:${CERBERUS_METRICS_PORT:-9081}"
      - "${CERBERUS_GRPC_PORT:-50051}:${CERBERUS_GRPC_PORT:-50051}"
    environment:
      - "METRICS_PORT=${CERBERUS_METRICS_PORT:-9081}"
    env_file:
      - .env
    restart: unless-stopped
  
  node-1:
    image: ghcr.io/breadchaincoop/commonware-avs-node:dev
    pull_policy: always
    platform: linux/amd64
    depends_on:
      eigenlayer:
        condition: service_completed_successfully
      ethereum:
        condition: service_started
    env_file:
      - .env
    environment:
      - HTTP_RPC=http://ethereum:8545
      - WS_RPC=ws://ethereum:8545
      - AVS_DEPLOYMENT_PATH=/app/.nodes/avs_deploy.json
    volumes:
      - ./config/.nodes/operator_keys/testacc1.private.bls.key.json:/app/key.json:ro
      - ./config/.nodes:/app/.nodes:ro
      - ./config/public_orchestrator.json:/app/public_orchestrator.json:ro
    command: ["--key-file", "/app/key.json", "--port", "3001", "--orchestrator", "/app/public_orchestrator.json"]
    ports:
      - "4001:3001"
    restart: unless-stopped
  
  node-2:
    image: ghcr.io/breadchaincoop/commonware-avs-node:dev
    pull_policy: always
    platform: linux/amd64
    depends_on:
      eigenlayer:
        condition: service_completed_successfully
      ethereum:
        condition: service_started
    env_file:
      - .env
    environment:
      - HTTP_RPC=http://ethereum:8545
      - WS_RPC=ws://ethereum:8545
      - AVS_DEPLOYMENT_PATH=/app/.nodes/avs_deploy.json
    volumes:
      - ./config/.nodes/operator_keys/testacc2.private.bls.key.json:/app/key.json:ro
      - ./config/.nodes:/app/.nodes:ro
      - ./config/public_orchestrator.json:/app/public_orchestrator.json:ro
    command: ["--key-file", "/app/key.json", "--port", "3002", "--orchestrator", "/app/public_orchestrator.json"]
    ports:
      - "4002:3002"
    restart: unless-stopped
  
  node-3:
    image: ghcr.io/breadchaincoop/commonware-avs-node:dev
    pull_policy: always
    platform: linux/amd64
    depends_on:
      eigenlayer:
        condition: service_completed_successfully
      ethereum:
        condition: service_started
    env_file:
      - .env
    environment:
      - HTTP_RPC=http://ethereum:8545
      - WS_RPC=ws://ethereum:8545
      - AVS_DEPLOYMENT_PATH=/app/.nodes/avs_deploy.json
    volumes:
      - ./config/.nodes/operator_keys/testacc3.private.bls.key.json:/app/key.json:ro
      - ./config/.nodes:/app/.nodes:ro
      - ./config/public_orchestrator.json:/app/public_orchestrator.json:ro
    command: ["--key-file", "/app/key.json", "--port", "3003", "--orchestrator", "/app/public_orchestrator.json"]
    ports:
      - "4003:3003"
    restart: unless-stopped
  
  router:
<<<<<<< HEAD
    build:
      context: .
      dockerfile: Dockerfile
=======
    image: ghcr.io/breadchaincoop/commonware-avs-router:dev
>>>>>>> 38d6cac8
    platform: linux/amd64
    depends_on:
      eigenlayer:
        condition: service_completed_successfully
      ethereum:
        condition: service_started
      node-1:
        condition: service_started
      node-2:
        condition: service_started
      node-3:
        condition: service_started
    env_file:
      - .env
    environment:
      - HTTP_RPC=http://ethereum:8545
      - WS_RPC=ws://ethereum:8545
      - AVS_DEPLOYMENT_PATH=/app/.nodes/avs_deploy.json
    volumes:
      - ./config/.nodes:/app/.nodes:ro
      - ./config/router_orchestrator.json:/app/router_orchestrator.json:ro
    command: ["--key-file", "/app/router_orchestrator.json", "--port", "3000"]
    ports:
      - "4000:3000"
      - "8080:8080"
    restart: unless-stopped<|MERGE_RESOLUTION|>--- conflicted
+++ resolved
@@ -107,13 +107,9 @@
     restart: unless-stopped
   
   router:
-<<<<<<< HEAD
     build:
       context: .
       dockerfile: Dockerfile
-=======
-    image: ghcr.io/breadchaincoop/commonware-avs-router:dev
->>>>>>> 38d6cac8
     platform: linux/amd64
     depends_on:
       eigenlayer:
