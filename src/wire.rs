use bytes::{Buf, BufMut};
use commonware_codec::{EncodeSize, Error, Read, ReadExt, Write};

const SIGNATURE_BYTES: usize = 32;

/// Represents a top-level message for the Aggregation protocol,
/// typically sent over a dedicated aggregation communication channel.
///
/// It encapsulates a specific round number, flexible metadata, and a payload containing the actual
/// aggregation protocol message content.
#[derive(Clone, Debug, PartialEq)]
pub struct Aggregation<T>
where
    T: Clone + Send + Sync + Write + Read<Cfg = ()> + EncodeSize,
{
    pub round: u64,
    pub metadata: T,
    pub payload: Option<aggregation::Payload>,
}

impl<T> Aggregation<T>
where
    T: Clone + Send + Sync + Write + Read<Cfg = ()> + EncodeSize,
{
    /// Create a new Aggregation message with the given metadata
    pub fn new(round: u64, metadata: T, payload: Option<aggregation::Payload>) -> Self {
        Self {
            round,
            metadata,
            payload,
        }
    }
}

impl<T> Write for Aggregation<T>
where
    T: Clone + Send + Sync + Write + Read<Cfg = ()> + EncodeSize,
{
    fn write(&self, buf: &mut impl BufMut) {
        self.round.write(buf);
        self.metadata.write(buf);
        self.payload.write(buf);
    }
}

impl<T> Read for Aggregation<T>
where
    T: Clone + Send + Sync + Write + Read<Cfg = ()> + EncodeSize,
{
    type Cfg = ();

    fn read_cfg(buf: &mut impl Buf, _: &()) -> Result<Self, Error> {
        let round = u64::read(buf)?;
        let metadata = T::read(buf)?;
        let payload = Option::<aggregation::Payload>::read(buf)?;
        Ok(Self {
            round,
            metadata,
            payload,
        })
    }
}

impl<T> EncodeSize for Aggregation<T>
where
    T: Clone + Send + Sync + Write + Read<Cfg = ()> + EncodeSize,
{
    fn encode_size(&self) -> usize {
        self.round.encode_size() + self.metadata.encode_size() + self.payload.encode_size()
    }
}

pub mod aggregation {

    use bytes::{Buf, BufMut};
    use commonware_codec::{EncodeSize, Error, Read, ReadExt, ReadRangeExt, Write};

    use super::SIGNATURE_BYTES;

    /// Defines the different types of messages exchanged during the aggregation protocol.
    #[derive(Clone, Debug, PartialEq)]
    pub enum Payload {
        /// Message sent by orchestrator to start aggregation
        Start,
        /// Sent by signer to all others
        Signature(Vec<u8>),
    }

    impl Write for Payload {
        fn write(&self, buf: &mut impl BufMut) {
            match self {
                Payload::Start => {
                    buf.put_u8(0);
                }
                Payload::Signature(signature) => {
                    buf.put_u8(1);
                    signature.write(buf);
                }
            }
        }
    }

    impl Read for Payload {
        type Cfg = ();

        fn read_cfg(buf: &mut impl Buf, _: &()) -> Result<Self, Error> {
            let tag = u8::read(buf)?;
            let result = match tag {
                0 => Payload::Start,
                1 => Payload::Signature(Vec::<u8>::read_range(buf, 1..(SIGNATURE_BYTES + 1))?),
                _ => return Err(Error::InvalidEnum(tag)),
            };
            Ok(result)
        }
    }

    impl EncodeSize for Payload {
        fn encode_size(&self) -> usize {
            1 + match self {
                Payload::Start => 0,
                Payload::Signature(signature) => signature.encode_size(),
            }
        }
    }
}

#[cfg(test)]
mod tests {
    use super::*;
<<<<<<< HEAD
    use crate::usecases::counter::creators::CounterTaskData;
=======
    use crate::usecases::counter::creator::CounterTaskData;
>>>>>>> 99f4bb68
    use alloy::hex;

    const SAMPLE_SIGNATURE_HEX: &str =
        "4ffa4441848335dace97935d3c167d212fe5563c1ce9a626cc6d69b4fe06449c";

    #[test]
    fn test_aggregation_start_codec() {
        let metadata = CounterTaskData {
            var1: "test1".to_string(),
            var2: "test2".to_string(),
            var3: "test3".to_string(),
        };

        let original = Aggregation::new(1, metadata, Some(aggregation::Payload::Start));
        let mut buf = Vec::with_capacity(original.encode_size());
        original.write(&mut buf);
        let decoded = Aggregation::<CounterTaskData>::read(&mut std::io::Cursor::new(buf)).unwrap();
        assert_eq!(original, decoded);
    }

    #[test]
    fn test_aggregation_signature_codec() {
        let metadata = CounterTaskData {
            var1: "test1".to_string(),
            var2: "test2".to_string(),
            var3: "test3".to_string(),
        };

        let original = Aggregation::new(
            1,
            metadata,
            Some(aggregation::Payload::Signature(
                hex::decode(SAMPLE_SIGNATURE_HEX).expect("hex decode failed"),
            )),
        );
        let mut buf = Vec::with_capacity(original.encode_size());
        original.write(&mut buf);
        let decoded = Aggregation::<CounterTaskData>::read(&mut std::io::Cursor::new(buf)).unwrap();
        assert_eq!(original, decoded);
    }
}<|MERGE_RESOLUTION|>--- conflicted
+++ resolved
@@ -127,11 +127,7 @@
 #[cfg(test)]
 mod tests {
     use super::*;
-<<<<<<< HEAD
-    use crate::usecases::counter::creators::CounterTaskData;
-=======
     use crate::usecases::counter::creator::CounterTaskData;
->>>>>>> 99f4bb68
     use alloy::hex;
 
     const SAMPLE_SIGNATURE_HEX: &str =
