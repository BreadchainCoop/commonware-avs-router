--- conflicted
+++ resolved
@@ -149,15 +149,12 @@
     fn test_aggregation_signature_codec() {
         let original = Aggregation {
             round: 1,
-<<<<<<< HEAD
+
+           var1: "test1".to_string(),
+            var2: "test2".to_string(),
+            var3: "test3".to_string(),
                  payload: Some(aggregation::Payload::Signature( hex::decode("4ffa4441848335dace97935d3c167d212fe5563c1ce9a626cc6d69b4fe06449c").expect("hex read fail"),
             ))
-=======
-            var1: "test1".to_string(),
-            var2: "test2".to_string(),
-            var3: "test3".to_string(),
-            payload: Some(aggregation::Payload::Signature(vec![1, 2, 3])),
->>>>>>> 1b7f72e6
         };
         let mut buf = Vec::with_capacity(original.encode_size());
         original.write(&mut buf);
