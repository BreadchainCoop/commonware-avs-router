use bytes::{Buf, BufMut};
use commonware_codec::{EncodeSize, Error, Read, ReadExt, Write};

/// Represents a top-level message for the Aggregation protocol,
/// typically sent over a dedicated aggregation communication channel.
///
/// It encapsulates a specific round number, task variables, and a payload containing the actual
/// aggregation protocol message content.
#[derive(Clone, Debug, PartialEq)]
pub struct Aggregation {
    pub round: u64,
    pub var1: String,
    pub var2: String,
    pub var3: String,
    pub payload: Option<aggregation::Payload>,
}

impl Write for Aggregation {
    fn write(&self, buf: &mut impl BufMut) {
        self.round.write(buf);
        (self.var1.len() as u32).write(buf);
        buf.put_slice(self.var1.as_bytes());
        (self.var2.len() as u32).write(buf);
        buf.put_slice(self.var2.as_bytes());
        (self.var3.len() as u32).write(buf);
        buf.put_slice(self.var3.as_bytes());
        self.payload.write(buf);
    }
}

impl Read for Aggregation {
    type Cfg = ();

    fn read_cfg(buf: &mut impl Buf, _: &()) -> Result<Self, Error> {
        let round = u64::read(buf)?;
        
        let var1_len = u32::read(buf)? as usize;
        if buf.remaining() < var1_len {
            return Err(Error::EndOfBuffer);
        }
        let mut var1_bytes = vec![0u8; var1_len];
        buf.copy_to_slice(&mut var1_bytes);
        let var1 = String::from_utf8(var1_bytes).map_err(|_| Error::Invalid("var1", "decoding from utf8 failed"))?;

        let var2_len = u32::read(buf)? as usize;
        if buf.remaining() < var2_len {
            return Err(Error::EndOfBuffer);
        }
        let mut var2_bytes = vec![0u8; var2_len];
        buf.copy_to_slice(&mut var2_bytes);
        let var2 = String::from_utf8(var2_bytes).map_err(|_| Error::Invalid("var2", "decoding from utf8 failed"))?;

        let var3_len = u32::read(buf)? as usize;
        if buf.remaining() < var3_len {
            return Err(Error::EndOfBuffer);
        }
        let mut var3_bytes = vec![0u8; var3_len];
        buf.copy_to_slice(&mut var3_bytes);
        let var3 = String::from_utf8(var3_bytes).map_err(|_| Error::Invalid("var3", "decoding from utf8 failed"))?;
        
        let payload = Option::<aggregation::Payload>::read(buf)?;
        Ok(Self { round, var1, var2, var3, payload })
    }
}

impl EncodeSize for Aggregation {
    fn encode_size(&self) -> usize {
        self.round.encode_size() + 
        4 + self.var1.len() + 
        4 + self.var2.len() + 
        4 + self.var3.len() + 
        self.payload.encode_size()
    }
}

pub mod aggregation {

    use bytes::{Buf, BufMut};
    use commonware_codec::{EncodeSize, Error, Read, ReadExt, ReadRangeExt, Write};
<<<<<<< HEAD
=======

    const MAX_SIGNATURE_SIZE_BYTES: usize = 256;
    /// Sent by signer to all others
>>>>>>> d18fe00c

    /// Defines the different types of messages exchanged during the aggregation protocol.
    #[derive(Clone, Debug, PartialEq)]
    pub enum Payload {
        /// Message sent by orchestrator to start aggregation
        Start,
        /// Sent by signer to all others
        Signature(Vec<u8>),
    }

    impl Write for Payload {
        fn write(&self, buf: &mut impl BufMut) {
            match self {
                Payload::Start => {
                    buf.put_u8(0);
                }
                Payload::Signature(signature) => {
                    buf.put_u8(1);
                    signature.write(buf);
                }
            }
        }
    }

    impl Read for Payload {
        type Cfg = ();

        fn read_cfg(buf: &mut impl Buf, _: &()) -> Result<Self, Error> {
            let tag = u8::read(buf)?;
            let result = match tag {
                0 => Payload::Start,
<<<<<<< HEAD
                1 => Payload::Signature(Vec::<u8>::read_range(buf, 1..33)?),
=======
                1 => Payload::Signature(Vec::<u8>::read_range(buf, 0..MAX_SIGNATURE_SIZE_BYTES)?),
>>>>>>> d18fe00c
                _ => return Err(Error::InvalidEnum(tag)),
            };
            Ok(result)
        }
    }

    impl EncodeSize for Payload {
        fn encode_size(&self) -> usize {
            1 + match self {
                Payload::Start => 0,
                Payload::Signature(signature) => signature.encode_size(),
            }
        }
    }
}

#[cfg(test)]
mod tests {
    use super::*;
    use alloy::hex;

    #[test]
    fn test_aggregation_start_codec() {
        let original = Aggregation {
            round: 1,
            var1: "test1".to_string(),
            var2: "test2".to_string(),
            var3: "test3".to_string(),
            payload: Some(aggregation::Payload::Start),
        };
        let mut buf = Vec::with_capacity(original.encode_size());
        original.write(&mut buf);
        let decoded = Aggregation::read(&mut std::io::Cursor::new(buf)).unwrap();
        assert_eq!(original, decoded);
    }

    #[test]
    fn test_aggregation_signature_codec() {
        let original = Aggregation {
            round: 1,
            var1: "test1".to_string(),
            var2: "test2".to_string(),
            var3: "test3".to_string(),
            payload: Some(aggregation::Payload::Signature( hex::decode("4ffa4441848335dace97935d3c167d212fe5563c1ce9a626cc6d69b4fe06449c").expect("hex read fail"),
        };
    
        let mut buf = Vec::with_capacity(original.encode_size());
        original.write(&mut buf);
        let decoded = Aggregation::read(&mut std::io::Cursor::new(buf)).unwrap();
        assert_eq!(original, decoded);
    }
}<|MERGE_RESOLUTION|>--- conflicted
+++ resolved
@@ -77,12 +77,6 @@
 
     use bytes::{Buf, BufMut};
     use commonware_codec::{EncodeSize, Error, Read, ReadExt, ReadRangeExt, Write};
-<<<<<<< HEAD
-=======
-
-    const MAX_SIGNATURE_SIZE_BYTES: usize = 256;
-    /// Sent by signer to all others
->>>>>>> d18fe00c
 
     /// Defines the different types of messages exchanged during the aggregation protocol.
     #[derive(Clone, Debug, PartialEq)]
@@ -114,11 +108,8 @@
             let tag = u8::read(buf)?;
             let result = match tag {
                 0 => Payload::Start,
-<<<<<<< HEAD
                 1 => Payload::Signature(Vec::<u8>::read_range(buf, 1..33)?),
-=======
-                1 => Payload::Signature(Vec::<u8>::read_range(buf, 0..MAX_SIGNATURE_SIZE_BYTES)?),
->>>>>>> d18fe00c
+
                 _ => return Err(Error::InvalidEnum(tag)),
             };
             Ok(result)
