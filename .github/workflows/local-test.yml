name: Integration Test

on:
  push:
    branches:
      - main
      - dev
<<<<<<< HEAD
=======
      - staging
      - test-ci
>>>>>>> 0b446b80
  pull_request:
    branches:
      - main
      - dev
<<<<<<< HEAD
=======
      - staging
      - test-ci
>>>>>>> 0b446b80

env:
  CARGO_TERM_COLOR: always

jobs:
  integration-test:
    runs-on: ubuntu-latest
    timeout-minutes: 30

    steps:
      - name: Checkout repository
        uses: actions/checkout@v3
        with:
          fetch-depth: 1

      - name: Checkout commonware-avs-node
        uses: actions/checkout@v3
        with:
          repository: BreadchainCoop/commonware-avs-node
          path: commonware-avs-node
          ref: dev

      - name: Set up Docker Buildx
        uses: docker/setup-buildx-action@v2

      - name: Install Rust
        uses: actions-rs/toolchain@v1
        with:
          toolchain: stable
          override: true

      - name: Cache Rust dependencies
        uses: actions/cache@v3
        with:
          path: |
            ~/.cargo/registry
            ~/.cargo/git
            target
            scripts/target
            commonware-avs-node/target
          key: ${{ runner.os }}-cargo-${{ hashFiles('**/Cargo.lock') }}

      - name: Build projects
        run: |
          echo "Building router..."
          cargo build --release
          echo "Building AVS node..."
          cd commonware-avs-node
          cargo build --release
          cd ..
          echo "Building verification script..."
          cd scripts
          cargo build --release --bin verify_increments
          cd ..

      - name: Set up environment
        run: |
          # Debug: Check what files are present
          echo "=== Current directory contents ==="
          ls -la

          echo "=== Checking for example.env ==="
          if [ -f example.env ]; then
            echo "example.env found"
            cp example.env .env
          else
            echo "ERROR: example.env not found"
            exit 1
          fi

          echo "=== Checking commonware-avs-node ==="
          if [ -d commonware-avs-node ]; then
            echo "commonware-avs-node directory found"
            ls -la commonware-avs-node/
            if [ -f commonware-avs-node/example.env ]; then
              cp commonware-avs-node/example.env commonware-avs-node/.env
            else
              echo "No example.env in commonware-avs-node, creating from main .env"
              cp .env commonware-avs-node/.env
            fi
          else
            echo "ERROR: commonware-avs-node directory not found"
            exit 1
          fi

          # Create required directories
          mkdir -p .nodes/operator_keys

          # Copy config template
          cp config/config.example.json config/config.json

          # Update .env for local mode
          sed -i 's|^HTTP_RPC=.*|HTTP_RPC=http://localhost:8545|' .env
          sed -i 's|^WS_RPC=.*|WS_RPC=ws://localhost:8545|' .env
          sed -i 's|^RPC_URL=.*|RPC_URL=http://ethereum:8545|' .env
          sed -i 's|^ENVIRONMENT=.*|ENVIRONMENT=LOCAL|' .env

          # Ensure TEST_ACCOUNTS is set
          sed -i 's|^TEST_ACCOUNTS=.*|TEST_ACCOUNTS=3|' .env

          # For LOCAL mode forking from Holesky, use Holesky contract addresses
          # These are required by the eigenlayer container's main.sh script
          # Uncomment the Holesky testnet addresses (they contain the specific Holesky addresses)
          sed -i 's|^#DELEGATION_MANAGER_ADDRESS=0xA44151489861Fe9e3055d95adC98FbD462B948e7|DELEGATION_MANAGER_ADDRESS=0xA44151489861Fe9e3055d95adC98FbD462B948e7|' .env
          sed -i 's|^#STRATEGY_MANAGER_ADDRESS=0xdfB5f6CE42aAA7830E94ECFCcAd411beF4d4D5b6|STRATEGY_MANAGER_ADDRESS=0xdfB5f6CE42aAA7830E94ECFCcAd411beF4d4D5b6|' .env
          sed -i 's|^#LST_CONTRACT_ADDRESS=0x3F1c547b21f65e10480dE3ad8E19fAAC46C95034|LST_CONTRACT_ADDRESS=0x3F1c547b21f65e10480dE3ad8E19fAAC46C95034|' .env
          sed -i 's|^#LST_STRATEGY_ADDRESS=0x7D704507b76571a51d9caE8AdDAbBFd0ba0e63d3|LST_STRATEGY_ADDRESS=0x7D704507b76571a51d9caE8AdDAbBFd0ba0e63d3|' .env
          sed -i 's|^#BLS_SIGNATURE_CHECKER_ADDRESS=0xca249215e082e17c12bb3c4881839a3f883e5c6b|BLS_SIGNATURE_CHECKER_ADDRESS=0xca249215e082e17c12bb3c4881839a3f883e5c6b|' .env
          sed -i 's|^#OPERATOR_STATE_RETRIEVER_ADDRESS=0xB4baAfee917fb4449f5ec64804217bccE9f46C67|OPERATOR_STATE_RETRIEVER_ADDRESS=0xB4baAfee917fb4449f5ec64804217bccE9f46C67|' .env
          sed -i 's|^#ALLOCATION_MANAGER_ADDRESS=0x78469728304326CBc65f8f95FA756B0B73164462|ALLOCATION_MANAGER_ADDRESS=0x78469728304326CBc65f8f95FA756B0B73164462|' .env

          # Set FORK_URL for local forking
          sed -i 's|^# FORK_URL=.*|FORK_URL=https://ethereum-holesky.publicnode.com|' .env

          # Use default Anvil private key for testing
          DEFAULT_PRIVATE_KEY="0xac0974bec39a17e36ba4a6b4d238ff944bacb478cbed5efcae784d7bf4f2ff80"
          sed -i "s|^PRIVATE_KEY=.*|PRIVATE_KEY=$DEFAULT_PRIVATE_KEY|" .env
          sed -i "s|^FUNDED_KEY=.*|FUNDED_KEY=$DEFAULT_PRIVATE_KEY|" .env

          # For LOCAL mode, keep contract addresses commented out so they can be auto-deployed
          # The eigenlayer container will deploy these contracts and save addresses to avs_deploy.json

          # Update commonware-avs-node .env file
          sed -i 's|^HTTP_RPC=.*|HTTP_RPC=http://localhost:8545|' commonware-avs-node/.env
          sed -i 's|^WS_RPC=.*|WS_RPC=ws://localhost:8545|' commonware-avs-node/.env
          sed -i 's|^AVS_DEPLOYMENT_PATH=.*|AVS_DEPLOYMENT_PATH="../.nodes/avs_deploy.json"|' commonware-avs-node/.env
          sed -i "s|^PRIVATE_KEY=.*|PRIVATE_KEY=$DEFAULT_PRIVATE_KEY|" commonware-avs-node/.env

          echo "Environment configuration:"
          grep -E "^(ENVIRONMENT|HTTP_RPC|PRIVATE_KEY)" .env

          echo "EigenLayer contract addresses:"
          grep -E "^(DELEGATION_MANAGER_ADDRESS|STRATEGY_MANAGER_ADDRESS)" .env || echo "Contract addresses not found in .env"

      - name: Pull Docker images
        run: docker compose pull

      - name: Start infrastructure services
        run: |
          docker compose up -d

          # Show running containers
          docker compose ps

          # Give containers a moment to start
          sleep 5

          # Check if eigenlayer container started successfully
          if ! docker compose ps | grep -q "eigenlayer.*Up"; then
            echo "Warning: eigenlayer container may not have started properly"
            echo "Container logs:"
            docker compose logs eigenlayer
          fi

      - name: Wait for EigenLayer setup
        run: |
          echo "Waiting for EigenLayer setup to complete..."
          timeout=300
          elapsed=0

          # Show initial eigenlayer logs to see if it's starting correctly
          echo "=== Initial EigenLayer container logs ==="
          docker compose logs eigenlayer --tail=50

          while [ $elapsed -lt $timeout ]; do
            # Check if eigenlayer container has completed setup
            if docker compose logs eigenlayer 2>/dev/null | grep -q "Operator 3 weight in quorum" && [ -f .nodes/avs_deploy.json ]; then
              echo "EigenLayer setup completed successfully"
              
              # Check what files were created
              echo "=== Files created by eigenlayer container ==="
              echo "Contents of .nodes directory:"
              ls -la .nodes/
              echo "Contents of .nodes/operator_keys directory:"
              ls -la .nodes/operator_keys/
              
              # Show the end of eigenlayer logs to see completion
              echo "=== Final EigenLayer logs ==="
              docker compose logs eigenlayer --tail=20
              break
            fi
            
            # Check if container exited with error
            container_id=$(docker compose ps -q eigenlayer)
            if [ -n "$container_id" ] && [ "$(docker inspect -f '{{.State.Status}}' $container_id 2>/dev/null)" = "exited" ]; then
              echo "EigenLayer container has exited unexpectedly"
              echo "=== Full EigenLayer logs ==="
              docker compose logs eigenlayer
              echo "=== Container exit code ==="
              docker compose ps eigenlayer
              exit 1
            fi
            
            echo "Waiting for EigenLayer setup... ($elapsed/$timeout seconds)"
            sleep 10
            elapsed=$((elapsed + 10))
          done

          if [ $elapsed -ge $timeout ]; then
            echo "Timeout waiting for EigenLayer setup"
            echo "=== Full Eigenlayer logs ==="
            docker compose logs eigenlayer
            echo "=== Container status ==="
            docker compose ps eigenlayer
            echo "=== Files in .nodes directory ==="
            ls -la .nodes/
            exit 1
          fi

          # Give extra time for services to stabilize
          sleep 10

      - name: Start AVS nodes
        run: |
          # The commonware-avs-node already has the correct orchestrator.json with G2 public key
          # No need to copy from config/ (which has wrong format)

          cd commonware-avs-node
          source .env

          # Create logs directory
          mkdir -p ../logs

          # Debug: List available keyfiles
          echo "Available keyfiles in .nodes/operator_keys:"
          ls -la ../.nodes/operator_keys/ || echo "operator_keys directory not found"

          # Set CONTRIBUTOR_KEYFILE paths relative to current directory
          export CONTRIBUTOR_1_KEYFILE="../.nodes/operator_keys/testacc1.private.bls.key.json"
          export CONTRIBUTOR_2_KEYFILE="../.nodes/operator_keys/testacc2.private.bls.key.json"
          export CONTRIBUTOR_3_KEYFILE="../.nodes/operator_keys/testacc3.private.bls.key.json"

          # Verify keyfiles exist
          for keyfile in "$CONTRIBUTOR_1_KEYFILE" "$CONTRIBUTOR_2_KEYFILE" "$CONTRIBUTOR_3_KEYFILE"; do
            if [ -f "$keyfile" ]; then
              echo "✓ Found keyfile: $keyfile"
            else
              echo "✗ Missing keyfile: $keyfile"
            fi
          done

          # Start node 1
          ./target/release/commonware-avs-node --key-file $CONTRIBUTOR_1_KEYFILE --port 3001 --orchestrator orchestrator.json > ../logs/node1.log 2>&1 &
          echo $! > ../node1.pid
          echo "Node 1 started with PID: $(cat ../node1.pid)"

          sleep 2

          # Start node 2
          ./target/release/commonware-avs-node --key-file $CONTRIBUTOR_2_KEYFILE --port 3002 --orchestrator orchestrator.json > ../logs/node2.log 2>&1 &
          echo $! > ../node2.pid
          echo "Node 2 started with PID: $(cat ../node2.pid)"

          sleep 2

          # Start node 3  
          ./target/release/commonware-avs-node --key-file $CONTRIBUTOR_3_KEYFILE --port 3003 --orchestrator orchestrator.json > ../logs/node3.log 2>&1 &
          echo $! > ../node3.pid
          echo "Node 3 started with PID: $(cat ../node3.pid)"

          # Wait for nodes to initialize
          echo "Waiting for nodes to initialize..."
          sleep 15

      - name: Start router
        run: |
          source .env

          # Start router in orchestrator mode
          ./target/release/commonware-avs-router --key-file config/orchestrator.json --port 3000 > logs/router.log 2>&1 &
          echo $! > router.pid
          echo "Router started with PID: $(cat router.pid)"

          # Wait for router to initialize
          echo "Waiting for router to initialize..."
          sleep 15

      - name: Wait for aggregation cycles
        run: |
          echo "Waiting for signature aggregation cycles..."
          echo "This will take approximately 2-3 minutes..."
          sleep 120

      - name: Verify counter increments
        run: |
          cd scripts
          source ../.env
          export AVS_DEPLOYMENT_PATH="../.nodes/avs_deploy.json"

          if [ ! -f "$AVS_DEPLOYMENT_PATH" ]; then
            echo "Deployment file not found at $AVS_DEPLOYMENT_PATH"
            ls -la ../.nodes/
            exit 1
          fi

          echo "Running verification..."
          cargo run --release --bin verify_increments

      - name: Collect logs on failure
        if: failure()
        run: |
          echo "=== Working directory ==="
          pwd
          ls -la

          echo "=== Docker Compose status ==="
          if [ -f .env ]; then
            docker compose ps || true
          else
            echo ".env file not found, checking Docker containers directly"
            docker ps -a || true
          fi

          echo "=== Router logs ==="
          if [ -f logs/router.log ]; then
            tail -50 logs/router.log || true
          else
            echo "No router log found"
          fi

          echo "=== Node logs ==="
          if [ -f logs/node1.log ]; then
            tail -50 logs/node1.log || true
          else
            echo "No node1 log found"
          fi

          if [ -f logs/node2.log ]; then
            tail -50 logs/node2.log || true
          else
            echo "No node2 log found"
          fi

          if [ -f logs/node3.log ]; then
            tail -50 logs/node3.log || true
          else
            echo "No node3 log found"
          fi

          echo "=== EigenLayer logs ==="
          if [ -f .env ]; then
            docker compose logs eigenlayer --tail=100 || true
          else
            echo "Cannot get eigenlayer logs without .env file"
            docker logs $(docker ps -aq --filter "name=eigenlayer") --tail=100 || true
          fi

          echo "=== Deployment file check ==="
          ls -la .nodes/ || true
          if [ -f .nodes/avs_deploy.json ]; then
            echo "Deployment file contents:"
            cat .nodes/avs_deploy.json
          else
            echo "No deployment file found"
          fi

      - name: Cleanup
        if: always()
        run: |
          echo "Stopping processes..."

          # Kill router and nodes
          [ -f router.pid ] && kill $(cat router.pid) || true
          [ -f node1.pid ] && kill $(cat node1.pid) || true
          [ -f node2.pid ] && kill $(cat node2.pid) || true
          [ -f node3.pid ] && kill $(cat node3.pid) || true

          echo "Stopping Docker Compose services..."
          if [ -f .env ]; then
            docker compose down -v || true
          else
            echo "No .env file, stopping containers directly"
            docker stop $(docker ps -aq) || true
            docker rm $(docker ps -aq) || true
          fi
          echo "Cleanup completed"<|MERGE_RESOLUTION|>--- conflicted
+++ resolved
@@ -5,21 +5,10 @@
     branches:
       - main
       - dev
-<<<<<<< HEAD
-=======
-      - staging
-      - test-ci
->>>>>>> 0b446b80
   pull_request:
     branches:
       - main
       - dev
-<<<<<<< HEAD
-=======
-      - staging
-      - test-ci
->>>>>>> 0b446b80
-
 env:
   CARGO_TERM_COLOR: always
 
