--- conflicted
+++ resolved
@@ -2,15 +2,9 @@
 
 on:
   push:
-<<<<<<< HEAD
-    branches: [ dev, 54-release-002, deprecate-eigenlayer-bls-submodule ]
+    branches: [dev, test-ci]
   pull_request:
-    branches: [ dev, 54-release-002, 21-release-001 ]
-=======
-    branches: [ dev, test-ci ]
-  pull_request:
-    branches: [ dev, test-ci ]
->>>>>>> 99f4bb68
+    branches: [dev, test-ci]
 
 env:
   CARGO_TERM_COLOR: always
@@ -21,379 +15,17 @@
     timeout-minutes: 30
 
     steps:
-<<<<<<< HEAD
-    - name: Checkout repository
-      uses: actions/checkout@v3
-      with:
-        fetch-depth: 1
-
-    - name: Checkout commonware-avs-node
-      uses: actions/checkout@v3
-      with:
-        repository: BreadchainCoop/commonware-avs-node
-        path: commonware-avs-node
-        ref: dev
-
-    - name: Set up Docker Buildx
-      uses: docker/setup-buildx-action@v2
-
-    - name: Install Rust
-      uses: actions-rs/toolchain@v1
-      with:
-        toolchain: stable
-        override: true
-
-    - name: Cache Rust dependencies
-      uses: actions/cache@v3
-      with:
-        path: |
-          ~/.cargo/registry
-          ~/.cargo/git
-          target
-          scripts/target
-          commonware-avs-node/target
-        key: ${{ runner.os }}-cargo-${{ hashFiles('**/Cargo.lock') }}
-
-    - name: Build projects
-      run: |
-        echo "Building router..."
-        cargo build --release
-        echo "Building AVS node..."
-        cd commonware-avs-node
-        cargo build --release
-        cd ..
-        echo "Building verification script..."
-        cd scripts
-        cargo build --release --bin verify_increments
-        cd ..
-
-    - name: Set up environment
-      run: |
-        # Debug: Check what files are present
-        echo "=== Current directory contents ==="
-        ls -la
-        
-        echo "=== Checking for example.env ==="
-        if [ -f example.env ]; then
-          echo "example.env found"
-          cp example.env .env
-        else
-          echo "ERROR: example.env not found"
-          exit 1
-        fi
-        
-        echo "=== Checking commonware-avs-node ==="
-        if [ -d commonware-avs-node ]; then
-          echo "commonware-avs-node directory found"
-          ls -la commonware-avs-node/
-          if [ -f commonware-avs-node/example.env ]; then
-            cp commonware-avs-node/example.env commonware-avs-node/.env
-          else
-            echo "No example.env in commonware-avs-node, creating from main .env"
-            cp .env commonware-avs-node/.env
-          fi
-        else
-          echo "ERROR: commonware-avs-node directory not found"
-          exit 1
-        fi
-        
-        # Create required directories
-        mkdir -p .nodes/operator_keys
-        
-        # Copy config template
-        cp config/config.example.json config/config.json
-        
-        # Update .env for local mode
-        sed -i 's|^HTTP_RPC=.*|HTTP_RPC=http://localhost:8545|' .env
-        sed -i 's|^WS_RPC=.*|WS_RPC=ws://localhost:8545|' .env
-        sed -i 's|^RPC_URL=.*|RPC_URL=http://ethereum:8545|' .env
-        sed -i 's|^ENVIRONMENT=.*|ENVIRONMENT=LOCAL|' .env
-        
-        # Ensure TEST_ACCOUNTS is set
-        sed -i 's|^TEST_ACCOUNTS=.*|TEST_ACCOUNTS=3|' .env
-        
-        # For LOCAL mode forking from Holesky, use Holesky contract addresses
-        # These are required by the eigenlayer container's main.sh script
-        # Uncomment the Holesky testnet addresses (they contain the specific Holesky addresses)
-        sed -i 's|^#DELEGATION_MANAGER_ADDRESS=0xA44151489861Fe9e3055d95adC98FbD462B948e7|DELEGATION_MANAGER_ADDRESS=0xA44151489861Fe9e3055d95adC98FbD462B948e7|' .env
-        sed -i 's|^#STRATEGY_MANAGER_ADDRESS=0xdfB5f6CE42aAA7830E94ECFCcAd411beF4d4D5b6|STRATEGY_MANAGER_ADDRESS=0xdfB5f6CE42aAA7830E94ECFCcAd411beF4d4D5b6|' .env
-        sed -i 's|^#LST_CONTRACT_ADDRESS=0x3F1c547b21f65e10480dE3ad8E19fAAC46C95034|LST_CONTRACT_ADDRESS=0x3F1c547b21f65e10480dE3ad8E19fAAC46C95034|' .env
-        sed -i 's|^#LST_STRATEGY_ADDRESS=0x7D704507b76571a51d9caE8AdDAbBFd0ba0e63d3|LST_STRATEGY_ADDRESS=0x7D704507b76571a51d9caE8AdDAbBFd0ba0e63d3|' .env
-        sed -i 's|^#BLS_SIGNATURE_CHECKER_ADDRESS=0xca249215e082e17c12bb3c4881839a3f883e5c6b|BLS_SIGNATURE_CHECKER_ADDRESS=0xca249215e082e17c12bb3c4881839a3f883e5c6b|' .env
-        sed -i 's|^#OPERATOR_STATE_RETRIEVER_ADDRESS=0xB4baAfee917fb4449f5ec64804217bccE9f46C67|OPERATOR_STATE_RETRIEVER_ADDRESS=0xB4baAfee917fb4449f5ec64804217bccE9f46C67|' .env
-        sed -i 's|^#ALLOCATION_MANAGER_ADDRESS=0x78469728304326CBc65f8f95FA756B0B73164462|ALLOCATION_MANAGER_ADDRESS=0x78469728304326CBc65f8f95FA756B0B73164462|' .env
-        
-        # Set FORK_URL for local forking
-        sed -i 's|^# FORK_URL=.*|FORK_URL=https://ethereum-holesky.publicnode.com|' .env
-        
-        # Use default Anvil private key for testing
-        DEFAULT_PRIVATE_KEY="0xac0974bec39a17e36ba4a6b4d238ff944bacb478cbed5efcae784d7bf4f2ff80"
-        sed -i "s|^PRIVATE_KEY=.*|PRIVATE_KEY=$DEFAULT_PRIVATE_KEY|" .env
-        sed -i "s|^FUNDED_KEY=.*|FUNDED_KEY=$DEFAULT_PRIVATE_KEY|" .env
-        
-        # For LOCAL mode, keep contract addresses commented out so they can be auto-deployed
-        # The eigenlayer container will deploy these contracts and save addresses to avs_deploy.json
-        
-        # Update commonware-avs-node .env file
-        sed -i 's|^HTTP_RPC=.*|HTTP_RPC=http://localhost:8545|' commonware-avs-node/.env
-        sed -i 's|^WS_RPC=.*|WS_RPC=ws://localhost:8545|' commonware-avs-node/.env
-        sed -i 's|^AVS_DEPLOYMENT_PATH=.*|AVS_DEPLOYMENT_PATH="../.nodes/avs_deploy.json"|' commonware-avs-node/.env
-        sed -i "s|^PRIVATE_KEY=.*|PRIVATE_KEY=$DEFAULT_PRIVATE_KEY|" commonware-avs-node/.env
-        
-        echo "Environment configuration:"
-        grep -E "^(ENVIRONMENT|HTTP_RPC|PRIVATE_KEY)" .env
-        
-        echo "EigenLayer contract addresses:"
-        grep -E "^(DELEGATION_MANAGER_ADDRESS|STRATEGY_MANAGER_ADDRESS)" .env || echo "Contract addresses not found in .env"
-
-    - name: Pull Docker images
-      run: docker compose pull
-
-    - name: Start infrastructure services
-      run: |
-        docker compose up -d
-        
-        # Show running containers
-        docker compose ps
-        
-        # Give containers a moment to start
-        sleep 5
-        
-        # Check if eigenlayer container started successfully
-        if ! docker compose ps | grep -q "eigenlayer.*Up"; then
-          echo "Warning: eigenlayer container may not have started properly"
-          echo "Container logs:"
-          docker compose logs eigenlayer
-        fi
-
-    - name: Wait for EigenLayer setup
-      run: |
-        echo "Waiting for EigenLayer setup to complete..."
-        timeout=300
-        elapsed=0
-        
-        # Show initial eigenlayer logs to see if it's starting correctly
-        echo "=== Initial EigenLayer container logs ==="
-        docker compose logs eigenlayer --tail=50
-        
-        while [ $elapsed -lt $timeout ]; do
-          # Check if eigenlayer container has completed setup
-          if docker compose logs eigenlayer 2>/dev/null | grep -q "Operator 3 weight in quorum" && [ -f .nodes/avs_deploy.json ]; then
-            echo "EigenLayer setup completed successfully"
-            
-            # Check what files were created
-            echo "=== Files created by eigenlayer container ==="
-            echo "Contents of .nodes directory:"
-            ls -la .nodes/
-            echo "Contents of .nodes/operator_keys directory:"
-            ls -la .nodes/operator_keys/
-            
-            # Show the end of eigenlayer logs to see completion
-            echo "=== Final EigenLayer logs ==="
-            docker compose logs eigenlayer --tail=20
-            break
-          fi
-          
-          # Check if container exited with error
-          container_id=$(docker compose ps -q eigenlayer)
-          if [ -n "$container_id" ] && [ "$(docker inspect -f '{{.State.Status}}' $container_id 2>/dev/null)" = "exited" ]; then
-            echo "EigenLayer container has exited unexpectedly"
-            echo "=== Full EigenLayer logs ==="
-            docker compose logs eigenlayer
-            echo "=== Container exit code ==="
-            docker compose ps eigenlayer
-            exit 1
-          fi
-          
-          echo "Waiting for EigenLayer setup... ($elapsed/$timeout seconds)"
-          sleep 10
-          elapsed=$((elapsed + 10))
-        done
-        
-        if [ $elapsed -ge $timeout ]; then
-          echo "Timeout waiting for EigenLayer setup"
-          echo "=== Full Eigenlayer logs ==="
-          docker compose logs eigenlayer
-          echo "=== Container status ==="
-          docker compose ps eigenlayer
-          echo "=== Files in .nodes directory ==="
-          ls -la .nodes/
-          exit 1
-        fi
-        
-        # Give extra time for services to stabilize
-        sleep 10
-
-    - name: Start AVS nodes
-      run: |
-        # The commonware-avs-node already has the correct orchestrator.json with G2 public key
-        # No need to copy from config/ (which has wrong format)
-        
-        cd commonware-avs-node
-        source .env
-        
-        # Create logs directory
-        mkdir -p ../logs
-        
-        # Debug: List available keyfiles
-        echo "Available keyfiles in .nodes/operator_keys:"
-        ls -la ../.nodes/operator_keys/ || echo "operator_keys directory not found"
-        
-        # Set CONTRIBUTOR_KEYFILE paths relative to current directory
-        export CONTRIBUTOR_1_KEYFILE="../.nodes/operator_keys/testacc1.private.bls.key.json"
-        export CONTRIBUTOR_2_KEYFILE="../.nodes/operator_keys/testacc2.private.bls.key.json"
-        export CONTRIBUTOR_3_KEYFILE="../.nodes/operator_keys/testacc3.private.bls.key.json"
-        
-        # Verify keyfiles exist
-        for keyfile in "$CONTRIBUTOR_1_KEYFILE" "$CONTRIBUTOR_2_KEYFILE" "$CONTRIBUTOR_3_KEYFILE"; do
-          if [ -f "$keyfile" ]; then
-            echo "✓ Found keyfile: $keyfile"
-          else
-            echo "✗ Missing keyfile: $keyfile"
-          fi
-        done
-        
-        # Start node 1
-        ./target/release/commonware-avs-node --key-file $CONTRIBUTOR_1_KEYFILE --port 3001 --orchestrator orchestrator.json > ../logs/node1.log 2>&1 &
-        echo $! > ../node1.pid
-        echo "Node 1 started with PID: $(cat ../node1.pid)"
-        
-        sleep 2
-        
-        # Start node 2
-        ./target/release/commonware-avs-node --key-file $CONTRIBUTOR_2_KEYFILE --port 3002 --orchestrator orchestrator.json > ../logs/node2.log 2>&1 &
-        echo $! > ../node2.pid
-        echo "Node 2 started with PID: $(cat ../node2.pid)"
-        
-        sleep 2
-        
-        # Start node 3  
-        ./target/release/commonware-avs-node --key-file $CONTRIBUTOR_3_KEYFILE --port 3003 --orchestrator orchestrator.json > ../logs/node3.log 2>&1 &
-        echo $! > ../node3.pid
-        echo "Node 3 started with PID: $(cat ../node3.pid)"
-        
-        # Wait for nodes to initialize
-        echo "Waiting for nodes to initialize..."
-        sleep 15
-
-    - name: Start router
-      run: |
-        source .env
-        
-        # Start router in orchestrator mode
-        ./target/release/commonware-avs-router --key-file config/orchestrator.json --port 3000 > logs/router.log 2>&1 &
-        echo $! > router.pid
-        echo "Router started with PID: $(cat router.pid)"
-        
-        # Wait for router to initialize
-        echo "Waiting for router to initialize..."
-        sleep 15
-
-    - name: Wait for aggregation cycles
-      run: |
-        echo "Waiting for signature aggregation cycles..."
-        echo "This will take approximately 2-3 minutes..."
-        sleep 120
-
-    - name: Verify counter increments
-      run: |
-        cd scripts
-        source ../.env
-        export AVS_DEPLOYMENT_PATH="../.nodes/avs_deploy.json"
-        
-        if [ ! -f "$AVS_DEPLOYMENT_PATH" ]; then
-          echo "Deployment file not found at $AVS_DEPLOYMENT_PATH"
-          ls -la ../.nodes/
-          exit 1
-        fi
-        
-        echo "Running verification..."
-        cargo run --release --bin verify_increments
-
-    - name: Collect logs on failure
-      if: failure()
-      run: |
-        echo "=== Working directory ==="
-        pwd
-        ls -la
-        
-        echo "=== Docker Compose status ==="
-        if [ -f .env ]; then
-          docker compose ps || true
-        else
-          echo ".env file not found, checking Docker containers directly"
-          docker ps -a || true
-        fi
-        
-        echo "=== Router logs ==="
-        if [ -f logs/router.log ]; then
-          tail -50 logs/router.log || true
-        else
-          echo "No router log found"
-        fi
-        
-        echo "=== Node logs ==="
-        if [ -f logs/node1.log ]; then
-          tail -50 logs/node1.log || true
-        else
-          echo "No node1 log found"
-        fi
-        
-        if [ -f logs/node2.log ]; then
-          tail -50 logs/node2.log || true
-        else
-          echo "No node2 log found"
-        fi
-        
-        if [ -f logs/node3.log ]; then
-          tail -50 logs/node3.log || true
-        else
-          echo "No node3 log found"
-        fi
-        
-        echo "=== EigenLayer logs ==="
-        if [ -f .env ]; then
-          docker compose logs eigenlayer --tail=100 || true
-        else
-          echo "Cannot get eigenlayer logs without .env file"
-          docker logs $(docker ps -aq --filter "name=eigenlayer") --tail=100 || true
-        fi
-        
-        echo "=== Deployment file check ==="
-        ls -la .nodes/ || true
-        if [ -f .nodes/avs_deploy.json ]; then
-          echo "Deployment file contents:"
-          cat .nodes/avs_deploy.json
-        else
-          echo "No deployment file found"
-        fi
-
-    - name: Cleanup
-      if: always()
-      run: |
-        echo "Stopping processes..."
-        
-        # Kill router and nodes
-        [ -f router.pid ] && kill $(cat router.pid) || true
-        [ -f node1.pid ] && kill $(cat node1.pid) || true
-        [ -f node2.pid ] && kill $(cat node2.pid) || true
-        [ -f node3.pid ] && kill $(cat node3.pid) || true
-        
-        echo "Stopping Docker Compose services..."
-        if [ -f .env ]; then
-          docker compose down -v || true
-        else
-          echo "No .env file, stopping containers directly"
-          docker stop $(docker ps -aq) || true
-          docker rm $(docker ps -aq) || true
-        fi
-        echo "Cleanup completed"
-=======
       - name: Checkout repository
         uses: actions/checkout@v3
         with:
           fetch-depth: 1
-          submodules: recursive
+
+      - name: Checkout commonware-avs-node
+        uses: actions/checkout@v3
+        with:
+          repository: BreadchainCoop/commonware-avs-node
+          path: commonware-avs-node
+          ref: dev
 
       - name: Set up Docker Buildx
         uses: docker/setup-buildx-action@v2
@@ -410,60 +42,72 @@
           path: |
             ~/.cargo/registry
             ~/.cargo/git
-            ~/.cache/sccache
             target
+            scripts/target
             commonware-avs-node/target
-            scripts/target
           key: ${{ runner.os }}-cargo-${{ hashFiles('**/Cargo.lock') }}
 
-      - name: Install required system packages
-        run: |
-          sudo apt-get update
-          sudo apt-get install -y jq curl sccache
-
-      - name: Configure Rust to use sccache
-        run: echo "RUSTC_WRAPPER=$(which sccache)" >> $GITHUB_ENV
-
-      - name: Build all Rust crates (release)
-        run: |
+      - name: Build projects
+        run: |
+          echo "Building router..."
           cargo build --release
-          cargo build --release --manifest-path commonware-avs-node/Cargo.toml
-          cargo build --release --manifest-path scripts/Cargo.toml
-
-      - name: Set up environment files
-        env:
-          PRIVATE_KEY: ${{ secrets.PRIVATE_KEY }}
-        run: |
-          # Copy example env files
-          cp example.env .env
-          cp commonware-avs-node/example.env commonware-avs-node/.env
-
-          # Update main .env file for local mode
+          echo "Building AVS node..."
+          cd commonware-avs-node
+          cargo build --release
+          cd ..
+          echo "Building verification script..."
+          cd scripts
+          cargo build --release --bin verify_increments
+          cd ..
+
+      - name: Set up environment
+        run: |
+          # Debug: Check what files are present
+          echo "=== Current directory contents ==="
+          ls -la
+
+          echo "=== Checking for example.env ==="
+          if [ -f example.env ]; then
+            echo "example.env found"
+            cp example.env .env
+          else
+            echo "ERROR: example.env not found"
+            exit 1
+          fi
+
+          echo "=== Checking commonware-avs-node ==="
+          if [ -d commonware-avs-node ]; then
+            echo "commonware-avs-node directory found"
+            ls -la commonware-avs-node/
+            if [ -f commonware-avs-node/example.env ]; then
+              cp commonware-avs-node/example.env commonware-avs-node/.env
+            else
+              echo "No example.env in commonware-avs-node, creating from main .env"
+              cp .env commonware-avs-node/.env
+            fi
+          else
+            echo "ERROR: commonware-avs-node directory not found"
+            exit 1
+          fi
+
+          # Create required directories
+          mkdir -p .nodes/operator_keys
+
+          # Copy config template
+          cp config/config.example.json config/config.json
+
+          # Update .env for local mode
           sed -i 's|^HTTP_RPC=.*|HTTP_RPC=http://localhost:8545|' .env
           sed -i 's|^WS_RPC=.*|WS_RPC=ws://localhost:8545|' .env
-          sed -i "s|^PRIVATE_KEY=.*|PRIVATE_KEY=$PRIVATE_KEY|" .env
-
-          # Update commonware-avs-node .env file for local mode
-          sed -i 's|^HTTP_RPC=.*|HTTP_RPC=http://localhost:8545|' commonware-avs-node/.env
-          sed -i 's|^WS_RPC=.*|WS_RPC=ws://localhost:8545|' commonware-avs-node/.env
-          sed -i 's|^AVS_DEPLOYMENT_PATH=.*|AVS_DEPLOYMENT_PATH="../eigenlayer-bls-local/.nodes/avs_deploy.json"|' commonware-avs-node/.env
-          sed -i "s|^PRIVATE_KEY=.*|PRIVATE_KEY=$PRIVATE_KEY|" commonware-avs-node/.env
-
-      - name: Start local blockchain environment
-        env:
-          PRIVATE_KEY: ${{ secrets.PRIVATE_KEY }}
-        run: |
-          cd eigenlayer-bls-local
-
-          # Copy and configure eigenlayer-bls-local .env properly
-          cp example.env .env
-
-          # Set required environment variables for LOCAL mode
+          sed -i 's|^RPC_URL=.*|RPC_URL=http://ethereum:8545|' .env
           sed -i 's|^ENVIRONMENT=.*|ENVIRONMENT=LOCAL|' .env
-          sed -i 's|^RPC_URL=.*|RPC_URL=http://ethereum:8545|' .env
-          sed -i 's|^FORK_URL=.*|FORK_URL=https://ethereum-holesky.publicnode.com|' .env
-
-          # Uncomment Holesky contract addresses for LOCAL mode
+
+          # Ensure TEST_ACCOUNTS is set
+          sed -i 's|^TEST_ACCOUNTS=.*|TEST_ACCOUNTS=3|' .env
+
+          # For LOCAL mode forking from Holesky, use Holesky contract addresses
+          # These are required by the eigenlayer container's main.sh script
+          # Uncomment the Holesky testnet addresses (they contain the specific Holesky addresses)
           sed -i 's|^#DELEGATION_MANAGER_ADDRESS=0xA44151489861Fe9e3055d95adC98FbD462B948e7|DELEGATION_MANAGER_ADDRESS=0xA44151489861Fe9e3055d95adC98FbD462B948e7|' .env
           sed -i 's|^#STRATEGY_MANAGER_ADDRESS=0xdfB5f6CE42aAA7830E94ECFCcAd411beF4d4D5b6|STRATEGY_MANAGER_ADDRESS=0xdfB5f6CE42aAA7830E94ECFCcAd411beF4d4D5b6|' .env
           sed -i 's|^#LST_CONTRACT_ADDRESS=0x3F1c547b21f65e10480dE3ad8E19fAAC46C95034|LST_CONTRACT_ADDRESS=0x3F1c547b21f65e10480dE3ad8E19fAAC46C95034|' .env
@@ -472,213 +116,268 @@
           sed -i 's|^#OPERATOR_STATE_RETRIEVER_ADDRESS=0xB4baAfee917fb4449f5ec64804217bccE9f46C67|OPERATOR_STATE_RETRIEVER_ADDRESS=0xB4baAfee917fb4449f5ec64804217bccE9f46C67|' .env
           sed -i 's|^#ALLOCATION_MANAGER_ADDRESS=0x78469728304326CBc65f8f95FA756B0B73164462|ALLOCATION_MANAGER_ADDRESS=0x78469728304326CBc65f8f95FA756B0B73164462|' .env
 
-          # Ensure required service configuration variables are set
-          if ! grep -q "^CERBERUS_GRPC_PORT=" .env; then
-              echo "CERBERUS_GRPC_PORT=50051" >> .env
-          else
-              sed -i 's|^CERBERUS_GRPC_PORT=.*|CERBERUS_GRPC_PORT=50051|' .env
-          fi
-
-          if ! grep -q "^CERBERUS_METRICS_PORT=" .env; then
-              echo "CERBERUS_METRICS_PORT=9081" >> .env
-          else
-              sed -i 's|^CERBERUS_METRICS_PORT=.*|CERBERUS_METRICS_PORT=9081|' .env
-          fi
-
-          if ! grep -q "^SIGNER_ENDPOINT=" .env; then
-              echo "SIGNER_ENDPOINT=http://signer:50051" >> .env
-          else
-              sed -i 's|^SIGNER_ENDPOINT=.*|SIGNER_ENDPOINT=http://signer:50051|' .env
-          fi
-
-          if ! grep -q "^TEST_ACCOUNTS=" .env; then
-              echo "TEST_ACCOUNTS=3" >> .env
-          else
-              sed -i 's|^TEST_ACCOUNTS=.*|TEST_ACCOUNTS=3|' .env
-          fi
-
-          # Set the private key and funded key for eigenlayer-bls-local
-          sed -i "s|^PRIVATE_KEY=.*|PRIVATE_KEY=$PRIVATE_KEY|" .env
-          sed -i "s|^FUNDED_KEY=.*|FUNDED_KEY=$PRIVATE_KEY|" .env
-
-          echo "Final eigenlayer-bls-local .env configuration:"
-          cat .env
-
-          # Start the Docker containers
-          echo "Starting Docker containers..."
+          # Set FORK_URL for local forking
+          sed -i 's|^# FORK_URL=.*|FORK_URL=https://ethereum-holesky.publicnode.com|' .env
+
+          # Use default Anvil private key for testing
+          DEFAULT_PRIVATE_KEY="0xac0974bec39a17e36ba4a6b4d238ff944bacb478cbed5efcae784d7bf4f2ff80"
+          sed -i "s|^PRIVATE_KEY=.*|PRIVATE_KEY=$DEFAULT_PRIVATE_KEY|" .env
+          sed -i "s|^FUNDED_KEY=.*|FUNDED_KEY=$DEFAULT_PRIVATE_KEY|" .env
+
+          # For LOCAL mode, keep contract addresses commented out so they can be auto-deployed
+          # The eigenlayer container will deploy these contracts and save addresses to avs_deploy.json
+
+          # Update commonware-avs-node .env file
+          sed -i 's|^HTTP_RPC=.*|HTTP_RPC=http://localhost:8545|' commonware-avs-node/.env
+          sed -i 's|^WS_RPC=.*|WS_RPC=ws://localhost:8545|' commonware-avs-node/.env
+          sed -i 's|^AVS_DEPLOYMENT_PATH=.*|AVS_DEPLOYMENT_PATH="../.nodes/avs_deploy.json"|' commonware-avs-node/.env
+          sed -i "s|^PRIVATE_KEY=.*|PRIVATE_KEY=$DEFAULT_PRIVATE_KEY|" commonware-avs-node/.env
+
+          echo "Environment configuration:"
+          grep -E "^(ENVIRONMENT|HTTP_RPC|PRIVATE_KEY)" .env
+
+          echo "EigenLayer contract addresses:"
+          grep -E "^(DELEGATION_MANAGER_ADDRESS|STRATEGY_MANAGER_ADDRESS)" .env || echo "Contract addresses not found in .env"
+
+      - name: Pull Docker images
+        run: docker compose pull
+
+      - name: Start infrastructure services
+        run: |
           docker compose up -d
 
-          # Wait for ethereum service to be ready
-          echo "Waiting for ethereum service to be ready..."
-          sleep 10
-
-          # Wait for the eigenlayer service to complete its setup
-          echo "Waiting for eigenlayer setup to complete..."
-          timeout=600
+          # Show running containers
+          docker compose ps
+
+          # Give containers a moment to start
+          sleep 5
+
+          # Check if eigenlayer container started successfully
+          if ! docker compose ps | grep -q "eigenlayer.*Up"; then
+            echo "Warning: eigenlayer container may not have started properly"
+            echo "Container logs:"
+            docker compose logs eigenlayer
+          fi
+
+      - name: Wait for EigenLayer setup
+        run: |
+          echo "Waiting for EigenLayer setup to complete..."
+          timeout=300
           elapsed=0
+
+          # Show initial eigenlayer logs to see if it's starting correctly
+          echo "=== Initial EigenLayer container logs ==="
+          docker compose logs eigenlayer --tail=50
+
           while [ $elapsed -lt $timeout ]; do
-            # Check if deployment has completed by looking for completion message in logs
-            if docker compose logs eigenlayer 2>/dev/null | grep -q "Script execution finished. Keeping container open..." && [ -f .nodes/avs_deploy.json ] && [ -s .nodes/avs_deploy.json ]; then
-              echo "EigenLayer setup has completed successfully"
+            # Check if eigenlayer container has completed setup
+            if docker compose logs eigenlayer 2>/dev/null | grep -q "Operator 3 weight in quorum" && [ -f .nodes/avs_deploy.json ]; then
+              echo "EigenLayer setup completed successfully"
+              
+              # Check what files were created
+              echo "=== Files created by eigenlayer container ==="
+              echo "Contents of .nodes directory:"
+              ls -la .nodes/
+              echo "Contents of .nodes/operator_keys directory:"
+              ls -la .nodes/operator_keys/
+              
+              # Show the end of eigenlayer logs to see completion
+              echo "=== Final EigenLayer logs ==="
+              docker compose logs eigenlayer --tail=20
               break
             fi
             
-            # Check for any error indicators
-            error_check=$(docker compose logs eigenlayer 2>/dev/null | grep -i "error\|failed" | tail -1 || echo "")
-            if [ -n "$error_check" ]; then
-              echo "Detected potential error: $error_check"
+            # Check if container exited with error
+            container_id=$(docker compose ps -q eigenlayer)
+            if [ -n "$container_id" ] && [ "$(docker inspect -f '{{.State.Status}}' $container_id 2>/dev/null)" = "exited" ]; then
+              echo "EigenLayer container has exited unexpectedly"
+              echo "=== Full EigenLayer logs ==="
+              docker compose logs eigenlayer
+              echo "=== Container exit code ==="
+              docker compose ps eigenlayer
+              exit 1
             fi
             
-            echo "Waiting for eigenlayer setup to complete... ($elapsed/$timeout seconds)"
-            sleep 15
-            elapsed=$((elapsed + 15))
+            echo "Waiting for EigenLayer setup... ($elapsed/$timeout seconds)"
+            sleep 10
+            elapsed=$((elapsed + 10))
           done
 
           if [ $elapsed -ge $timeout ]; then
-            echo "Timeout waiting for eigenlayer setup to complete"
-            echo "Checking container logs..."
+            echo "Timeout waiting for EigenLayer setup"
+            echo "=== Full Eigenlayer logs ==="
             docker compose logs eigenlayer
+            echo "=== Container status ==="
+            docker compose ps eigenlayer
+            echo "=== Files in .nodes directory ==="
+            ls -la .nodes/
             exit 1
           fi
 
-          # Wait a bit more for file system writes to complete
+          # Give extra time for services to stabilize
           sleep 10
 
-          # Verify deployment file was created
-          if [ ! -f .nodes/avs_deploy.json ]; then
-            echo "Deployment file .nodes/avs_deploy.json was not created"
-            echo "Checking eigenlayer logs:"
-            docker compose logs eigenlayer
-            echo "Checking ethereum logs:"
-            docker compose logs ethereum
-            exit 1
-          fi
-
-          echo "Deployment file created successfully"
-          cat .nodes/avs_deploy.json
-
-      - name: Start contributors
-        run: |
+      - name: Start AVS nodes
+        run: |
+          # The commonware-avs-node already has the correct orchestrator.json with G2 public key
+          # No need to copy from config/ (which has wrong format)
+
           cd commonware-avs-node
+          source .env
 
           # Create logs directory
           mkdir -p ../logs
 
-          # Start contributor 1 in background
+          # Debug: List available keyfiles
+          echo "Available keyfiles in .nodes/operator_keys:"
+          ls -la ../.nodes/operator_keys/ || echo "operator_keys directory not found"
+
+          # Set CONTRIBUTOR_KEYFILE paths relative to current directory
+          export CONTRIBUTOR_1_KEYFILE="../.nodes/operator_keys/testacc1.private.bls.key.json"
+          export CONTRIBUTOR_2_KEYFILE="../.nodes/operator_keys/testacc2.private.bls.key.json"
+          export CONTRIBUTOR_3_KEYFILE="../.nodes/operator_keys/testacc3.private.bls.key.json"
+
+          # Verify keyfiles exist
+          for keyfile in "$CONTRIBUTOR_1_KEYFILE" "$CONTRIBUTOR_2_KEYFILE" "$CONTRIBUTOR_3_KEYFILE"; do
+            if [ -f "$keyfile" ]; then
+              echo "✓ Found keyfile: $keyfile"
+            else
+              echo "✗ Missing keyfile: $keyfile"
+            fi
+          done
+
+          # Start node 1
+          ./target/release/commonware-avs-node --key-file $CONTRIBUTOR_1_KEYFILE --port 3001 --orchestrator orchestrator.json > ../logs/node1.log 2>&1 &
+          echo $! > ../node1.pid
+          echo "Node 1 started with PID: $(cat ../node1.pid)"
+
+          sleep 2
+
+          # Start node 2
+          ./target/release/commonware-avs-node --key-file $CONTRIBUTOR_2_KEYFILE --port 3002 --orchestrator orchestrator.json > ../logs/node2.log 2>&1 &
+          echo $! > ../node2.pid
+          echo "Node 2 started with PID: $(cat ../node2.pid)"
+
+          sleep 2
+
+          # Start node 3  
+          ./target/release/commonware-avs-node --key-file $CONTRIBUTOR_3_KEYFILE --port 3003 --orchestrator orchestrator.json > ../logs/node3.log 2>&1 &
+          echo $! > ../node3.pid
+          echo "Node 3 started with PID: $(cat ../node3.pid)"
+
+          # Wait for nodes to initialize
+          echo "Waiting for nodes to initialize..."
+          sleep 15
+
+      - name: Start router
+        run: |
           source .env
-          cargo run --release -- --key-file $CONTRIBUTOR_1_KEYFILE --port 3001 --orchestrator orchestrator.json > ../logs/contributor1.log 2>&1 &
-          echo $! > contributor1.pid
-          echo "Contributor 1 started with PID: $!"
-
-          # Wait a bit before starting next contributor
-          sleep 1
-
-          # Start contributor 2 in background
-          cargo run --release -- --key-file $CONTRIBUTOR_2_KEYFILE --port 3002 --orchestrator orchestrator.json > ../logs/contributor2.log 2>&1 &
-          echo $! > contributor2.pid
-          echo "Contributor 2 started with PID: $!"
-
-          # Wait a bit before starting next contributor
-          sleep 1
-
-          # Start contributor 3 in background
-          cargo run --release -- --key-file $CONTRIBUTOR_3_KEYFILE --port 3003 --orchestrator orchestrator.json > ../logs/contributor3.log 2>&1 &
-          echo $! > contributor3.pid
-          echo "Contributor 3 started with PID: $!"
-
-          # Wait for contributors to initialize
-          echo "Waiting for contributors to initialize..."
+
+          # Start router in orchestrator mode
+          ./target/release/commonware-avs-router --key-file config/orchestrator.json --port 3000 > logs/router.log 2>&1 &
+          echo $! > router.pid
+          echo "Router started with PID: $(cat router.pid)"
+
+          # Wait for router to initialize
+          echo "Waiting for router to initialize..."
           sleep 15
 
-      - name: Start orchestrator
-        run: |
-          source .env
-
-          # Start orchestrator in background
-          cargo run --release -- --key-file config/orchestrator.json --port 3000 > logs/orchestrator.log 2>&1 &
-          echo $! > orchestrator.pid
-          echo "Orchestrator started with PID: $!"
-
-          # Wait for orchestrator to initialize
-          echo "Waiting for orchestrator to initialize..."
-          sleep 15
-
-      - name: Wait for increment operations and verify
-        run: |
-          # Wait for at least 2 aggregation cycles (30 seconds each + buffer)
-          echo "Waiting for signature aggregation cycles to complete..."
+      - name: Wait for aggregation cycles
+        run: |
+          echo "Waiting for signature aggregation cycles..."
           echo "This will take approximately 2-3 minutes..."
-
-          # Build and run verification script
+          sleep 120
+
+      - name: Verify counter increments
+        run: |
           cd scripts
-          cargo build --release --bin verify_increments
           source ../.env
-
-          # Set the deployment path relative to the scripts directory
-          export AVS_DEPLOYMENT_PATH="../eigenlayer-bls-local/.nodes/avs_deploy.json"
-          echo "AVS_DEPLOYMENT_PATH set to: $AVS_DEPLOYMENT_PATH"
-          echo "File exists check:"
-          ls -la "$AVS_DEPLOYMENT_PATH" || echo "File not found at $AVS_DEPLOYMENT_PATH"
-
+          export AVS_DEPLOYMENT_PATH="../.nodes/avs_deploy.json"
+
+          if [ ! -f "$AVS_DEPLOYMENT_PATH" ]; then
+            echo "Deployment file not found at $AVS_DEPLOYMENT_PATH"
+            ls -la ../.nodes/
+            exit 1
+          fi
+
+          echo "Running verification..."
           cargo run --release --bin verify_increments
 
       - name: Collect logs on failure
         if: failure()
         run: |
-          echo "=== Recent orchestrator logs ==="
-          tail -n 20 logs/orchestrator.log || echo "No orchestrator logs found"
-
-          echo "=== Recent contributor logs ==="
-          tail -n 10 logs/contributor1.log || echo "No contributor1 logs found"
-          tail -n 10 logs/contributor2.log || echo "No contributor2 logs found"
-          tail -n 10 logs/contributor3.log || echo "No contributor3 logs found"
-
-          echo "=== Recent eigenlayer setup logs ==="
-          cd eigenlayer-bls-local
-          docker compose logs --tail=50 eigenlayer || echo "No eigenlayer logs found"
-
-      - name: Cleanup processes
+          echo "=== Working directory ==="
+          pwd
+          ls -la
+
+          echo "=== Docker Compose status ==="
+          if [ -f .env ]; then
+            docker compose ps || true
+          else
+            echo ".env file not found, checking Docker containers directly"
+            docker ps -a || true
+          fi
+
+          echo "=== Router logs ==="
+          if [ -f logs/router.log ]; then
+            tail -50 logs/router.log || true
+          else
+            echo "No router log found"
+          fi
+
+          echo "=== Node logs ==="
+          if [ -f logs/node1.log ]; then
+            tail -50 logs/node1.log || true
+          else
+            echo "No node1 log found"
+          fi
+
+          if [ -f logs/node2.log ]; then
+            tail -50 logs/node2.log || true
+          else
+            echo "No node2 log found"
+          fi
+
+          if [ -f logs/node3.log ]; then
+            tail -50 logs/node3.log || true
+          else
+            echo "No node3 log found"
+          fi
+
+          echo "=== EigenLayer logs ==="
+          if [ -f .env ]; then
+            docker compose logs eigenlayer --tail=100 || true
+          else
+            echo "Cannot get eigenlayer logs without .env file"
+            docker logs $(docker ps -aq --filter "name=eigenlayer") --tail=100 || true
+          fi
+
+          echo "=== Deployment file check ==="
+          ls -la .nodes/ || true
+          if [ -f .nodes/avs_deploy.json ]; then
+            echo "Deployment file contents:"
+            cat .nodes/avs_deploy.json
+          else
+            echo "No deployment file found"
+          fi
+
+      - name: Cleanup
         if: always()
         run: |
-          echo "Cleaning up processes..."
-
-          # Kill all background processes
-          if [ -f orchestrator.pid ]; then
-            pid=$(cat orchestrator.pid)
-            if kill -0 "$pid" 2>/dev/null; then
-              echo "Killing orchestrator (PID: $pid)"
-              kill "$pid" || true
-            fi
-          fi
-
-          if [ -f commonware-avs-node/contributor1.pid ]; then
-            pid=$(cat commonware-avs-node/contributor1.pid)
-            if kill -0 "$pid" 2>/dev/null; then
-              echo "Killing contributor1 (PID: $pid)"
-              kill "$pid" || true
-            fi
-          fi
-
-          if [ -f commonware-avs-node/contributor2.pid ]; then
-            pid=$(cat commonware-avs-node/contributor2.pid)
-            if kill -0 "$pid" 2>/dev/null; then
-              echo "Killing contributor2 (PID: $pid)"
-              kill "$pid" || true
-            fi
-          fi
-
-          if [ -f commonware-avs-node/contributor3.pid ]; then
-            pid=$(cat commonware-avs-node/contributor3.pid)
-            if kill -0 "$pid" 2>/dev/null; then
-              echo "Killing contributor3 (PID: $pid)"
-              kill "$pid" || true
-            fi
-          fi
-
-          # Stop Docker containers
-          echo "Stopping Docker containers..."
-          cd eigenlayer-bls-local
-          docker compose down || true
-
-          echo "Cleanup completed"
->>>>>>> 99f4bb68
+          echo "Stopping processes..."
+
+          # Kill router and nodes
+          [ -f router.pid ] && kill $(cat router.pid) || true
+          [ -f node1.pid ] && kill $(cat node1.pid) || true
+          [ -f node2.pid ] && kill $(cat node2.pid) || true
+          [ -f node3.pid ] && kill $(cat node3.pid) || true
+
+          echo "Stopping Docker Compose services..."
+          if [ -f .env ]; then
+            docker compose down -v || true
+          else
+            echo "No .env file, stopping containers directly"
+            docker stop $(docker ps -aq) || true
+            docker rm $(docker ps -aq) || true
+          fi
+          echo "Cleanup completed"